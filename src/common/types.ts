--- conflicted
+++ resolved
@@ -204,7 +204,6 @@
 
 export type GitState = z.infer<typeof GitStateSchema>
 
-<<<<<<< HEAD
 export const KnowledgeSchema = z.object({
   url: z.string(),
   filename: z.string(),
@@ -213,11 +212,10 @@
 })
 
 export type Knowledge = z.infer<typeof KnowledgeSchema>
-=======
+
 export const UserDmEventSchema = z.object({
   channel: DMChannelSchema,
   message: HydratedMessageSchema
 })
 
-export type UserEvent = z.infer<typeof UserDmEventSchema>
->>>>>>> ec2df832
+export type UserEvent = z.infer<typeof UserDmEventSchema>